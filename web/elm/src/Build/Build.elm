--- conflicted
+++ resolved
@@ -1144,19 +1144,11 @@
         ]
 
 
-<<<<<<< HEAD
-viewBuildOutput : Time.Zone -> CurrentOutput -> Html Message
-viewBuildOutput timeZone output =
+viewBuildOutput : Session -> CurrentOutput -> Html Message
+viewBuildOutput session output =
     case output of
         Output o ->
-            Build.Output.Output.view timeZone o
-=======
-viewBuildOutput : Session -> Maybe OutputModel -> Html Message
-viewBuildOutput session output =
-    case output of
-        Just o ->
             Build.Output.Output.view session o
->>>>>>> 4e44508f
 
         Cancelled ->
             Html.div
