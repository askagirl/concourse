--- conflicted
+++ resolved
@@ -12,23 +12,15 @@
 
 #### <sub><sup><a name="v560-note-4417" href="#v560-note-4417">:link:</a></sup></sub> feature
 
-<<<<<<< HEAD
 * Fly has a new sub-command `pin-resource`, which will pin a resource (and optionally comment) given at least one field of the version to pin to #2702 #4417.
-=======
-* Fly has a new sub-command `pin-resource`. It allows you to pin a resource given a partially matched version. It can also be used to set or update a pin comment. #2702 #4417.
 
 #### <sub><sup><a name="v560-note-4380" href="#v560-note-4380">:link:</a></sup></sub> feature
 
-* When configuring a job, the `version:` field on a `get` step allows partial version matching for pinning input.
+* When configuring a job, a subset of the pinned version's fields can now be provided to the [`version:` field on a `get` step](https://concourse-ci.org/get-step.html#get-step-version).
 
 #### <sub><sup><a name="v560-note-4481" href="#v560-note-4481">:link:</a></sup></sub> feature
 
 * @evanchaoli added `age` column to `fly workers`, #4481.
-
-#### <sub><sup><a name="v560-note-4314" href="#v560-note-4314">:link:</a></sup></sub> fix
-
-* @robwhitby fixed an issue with `fly login` where Safari would block your token from being transferred to fly #4314, #4423, #4439.
->>>>>>> 7dcf0700
 
 #### <sub><sup><a name="v560-note-4311" href="#v560-note-4311">:link:</a></sup></sub> feature
 
@@ -60,10 +52,6 @@
 
 * When the web node is instructing a worker to create a container, any logs emitted will mention that worker's name #4438. Thanks @christophermancini!
 
-#### <sub><sup><a name="v560-note-4481" href="#v560-note-4481">:link:</a></sup></sub> feature
-
-* @evanchaoli added an `age` column to the output `fly workers` which describes how long that worker process has been running #4481.
-
 #### <sub><sup><a name="v560-note-4314" href="#v560-note-4314">:link:</a></sup></sub> fix
 
 * @robwhitby fixed an issue with `fly login` where Safari would block your token from being transferred to fly #4314, #4423, #4439.
