package jobserver

import (
	"encoding/json"
	"net/http"

	"github.com/concourse/concourse/atc/api/present"
	"github.com/concourse/concourse/atc/db"
)

func (s *Server) CreateJobBuild(pipeline db.Pipeline) http.Handler {
	return http.HandlerFunc(func(w http.ResponseWriter, r *http.Request) {
		w.Header().Set("Content-Type", "application/json")
		logger := s.logger.Session("create-job-build")

		jobName := r.FormValue(":job_name")

		job, found, err := pipeline.Job(jobName)
		if err != nil {
			logger.Error("failed-to-get-resource-types", err)
			w.WriteHeader(http.StatusInternalServerError)
			return
		}

		if !found {
			w.WriteHeader(http.StatusNotFound)
			return
		}

		if job.Config().DisableManualTrigger {
			w.WriteHeader(http.StatusConflict)
			return
		}

<<<<<<< HEAD
		scheduler := s.schedulerFactory.BuildScheduler(pipeline, s.externalURL, s.variablesFactory.NewVariables(pipeline.TeamName(), pipeline.Name()))

		resourceTypes, err := pipeline.ResourceTypes()
		if err != nil {
			logger.Error("failed-to-get-resource-types", err)
			w.WriteHeader(http.StatusInternalServerError)
			return
		}

		versionedResourceTypes, err := resourceTypes.Deserialize()
		if err != nil {
			logger.Error("failed-to-deserialize-resource-types", err)
			w.WriteHeader(http.StatusInternalServerError)
			return
		}

		resources, err := pipeline.Resources()
		if err != nil {
			logger.Error("failed-to-get-resources", err)
			w.WriteHeader(http.StatusInternalServerError)
			return
		}

		build, _, err := scheduler.TriggerImmediately(logger, job, resources, versionedResourceTypes)
=======
		build, err := job.CreateBuild()
>>>>>>> 425244de
		if err != nil {
			logger.Error("failed-to-create-job-build", err)
			w.WriteHeader(http.StatusInternalServerError)
			return
		}

		err = json.NewEncoder(w).Encode(present.Build(build))
		if err != nil {
			logger.Error("failed-to-encode-build", err)
			w.WriteHeader(http.StatusInternalServerError)
		}
	})
}<|MERGE_RESOLUTION|>--- conflicted
+++ resolved
@@ -32,34 +32,7 @@
 			return
 		}
 
-<<<<<<< HEAD
-		scheduler := s.schedulerFactory.BuildScheduler(pipeline, s.externalURL, s.variablesFactory.NewVariables(pipeline.TeamName(), pipeline.Name()))
-
-		resourceTypes, err := pipeline.ResourceTypes()
-		if err != nil {
-			logger.Error("failed-to-get-resource-types", err)
-			w.WriteHeader(http.StatusInternalServerError)
-			return
-		}
-
-		versionedResourceTypes, err := resourceTypes.Deserialize()
-		if err != nil {
-			logger.Error("failed-to-deserialize-resource-types", err)
-			w.WriteHeader(http.StatusInternalServerError)
-			return
-		}
-
-		resources, err := pipeline.Resources()
-		if err != nil {
-			logger.Error("failed-to-get-resources", err)
-			w.WriteHeader(http.StatusInternalServerError)
-			return
-		}
-
-		build, _, err := scheduler.TriggerImmediately(logger, job, resources, versionedResourceTypes)
-=======
 		build, err := job.CreateBuild()
->>>>>>> 425244de
 		if err != nil {
 			logger.Error("failed-to-create-job-build", err)
 			w.WriteHeader(http.StatusInternalServerError)
