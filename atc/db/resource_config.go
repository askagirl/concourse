--- conflicted
+++ resolved
@@ -2,14 +2,8 @@
 
 import (
 	"database/sql"
-	"encoding/json"
 	"errors"
-<<<<<<< HEAD
-	"fmt"
-	"time"
-=======
 	"strconv"
->>>>>>> 0cba188c
 
 	"code.cloudfoundry.org/lager"
 
@@ -44,40 +38,15 @@
 
 type ResourceConfig interface {
 	ID() int
-	CheckError() error
-	DefaultSpace() atc.Space
 	CreatedByResourceCache() UsedResourceCache
 	CreatedByBaseResourceType() *UsedBaseResourceType
 	OriginBaseResourceType() *UsedBaseResourceType
 
-<<<<<<< HEAD
-	AcquireResourceConfigCheckingLockWithIntervalCheck(
-		logger lager.Logger,
-		interval time.Duration,
-		immediate bool,
-	) (lock.Lock, bool, error)
-
-	SaveUncheckedVersion(space atc.Space, version atc.Version, metadata ResourceConfigMetadataFields) (bool, error)
-	FindUncheckedVersion(atc.Space, atc.Version) (ResourceVersion, bool, error)
-	FindVersion(atc.Space, atc.Version) (ResourceVersion, bool, error)
-	LatestVersions() ([]ResourceVersion, error)
-
-	SaveDefaultSpace(atc.Space) error
-	SavePartialVersion(atc.Space, atc.Version, atc.Metadata) error
-	SaveSpace(atc.Space) error
-	SaveSpaceLatestVersion(atc.Space, atc.Version) error
-	FinishSavingVersions() error
-
-	SetCheckError(error) error
-=======
 	FindResourceConfigScopeByID(int, Resource) (ResourceConfigScope, bool, error)
->>>>>>> 0cba188c
 }
 
 type resourceConfig struct {
 	id                        int
-	checkError                error
-	defaultSpace              atc.Space
 	createdByResourceCache    UsedResourceCache
 	createdByBaseResourceType *UsedBaseResourceType
 	lockFactory               lock.LockFactory
@@ -85,11 +54,6 @@
 }
 
 func (r *resourceConfig) ID() int                                   { return r.id }
-<<<<<<< HEAD
-func (r *resourceConfig) CheckError() error                         { return r.checkError }
-func (r *resourceConfig) DefaultSpace() atc.Space                   { return r.defaultSpace }
-=======
->>>>>>> 0cba188c
 func (r *resourceConfig) CreatedByResourceCache() UsedResourceCache { return r.createdByResourceCache }
 func (r *resourceConfig) CreatedByBaseResourceType() *UsedBaseResourceType {
 	return r.createdByBaseResourceType
@@ -126,259 +90,6 @@
 		return nil, false, err
 	}
 
-<<<<<<< HEAD
-	if !intervalUpdated {
-		logger.Debug("failed-to-update-interval", lager.Data{
-			"interval":  interval,
-			"immediate": immediate,
-		})
-
-		lockErr := lock.Release()
-		if lockErr != nil {
-			logger.Fatal("failed-to-release-lock", lockErr)
-		}
-		return nil, false, nil
-	}
-
-	return lock, true, nil
-}
-
-func (r *resourceConfig) LatestVersions() ([]ResourceVersion, error) {
-	rows, err := resourceVersionQuery.
-		Where(sq.Eq{
-			"s.resource_config_id": r.id,
-		}).
-		Where(sq.Expr("s.latest_resource_version_id = v.id")).
-		RunWith(r.conn).
-		Query()
-	if err != nil {
-		if err == sql.ErrNoRows {
-			return nil, nil
-		}
-		return nil, err
-	}
-
-	versions := []ResourceVersion{}
-	for rows.Next() {
-		rcv := &resourceVersion{
-			conn:           r.conn,
-			resourceConfig: r,
-		}
-
-		err := scanResourceVersion(rcv, rows)
-		if err != nil {
-			return nil, err
-		}
-
-		versions = append(versions, rcv)
-	}
-
-	return versions, nil
-}
-
-// SaveUncheckedVersion is used by the "get" and "put" step to find or create of a
-// resource config version. We want to do an upsert because there will be cases
-// where resource config versions can become outdated while the versions
-// associated to it are still valid. This will be special case where we save
-// the version with a check order of 0 in order to avoid using this version
-// until we do a proper check. Note that this method will not bump the cache
-// index for the pipeline because we want to ignore these versions until the
-// check orders get updated. The bumping of the index will be done in
-// SaveOutput for the put step.
-func (r *resourceConfig) SaveUncheckedVersion(space atc.Space, version atc.Version, metadata ResourceConfigMetadataFields) (bool, error) {
-	tx, err := r.conn.Begin()
-	if err != nil {
-		return false, err
-	}
-
-	defer Rollback(tx)
-
-	newVersion, err := saveResourceVersion(tx, r, space, version, metadata.ToATCMetadata(), false)
-	if err != nil {
-		return false, err
-	}
-
-	return newVersion, tx.Commit()
-}
-
-func (r *resourceConfig) FindUncheckedVersion(space atc.Space, version atc.Version) (ResourceVersion, bool, error) {
-	return r.findVersion(space, version, uncheckedResourceVersionQuery)
-}
-
-func (r *resourceConfig) FindVersion(space atc.Space, version atc.Version) (ResourceVersion, bool, error) {
-	return r.findVersion(space, version, resourceVersionQuery)
-}
-
-func (r *resourceConfig) SetCheckError(cause error) error {
-	var err error
-
-	if cause == nil {
-		_, err = psql.Update("resource_configs").
-			Set("check_error", nil).
-			Where(sq.Eq{"id": r.id}).
-			RunWith(r.conn).
-			Exec()
-	} else {
-		_, err = psql.Update("resource_configs").
-			Set("check_error", cause.Error()).
-			Where(sq.Eq{"id": r.id}).
-			RunWith(r.conn).
-			Exec()
-	}
-
-	return err
-}
-
-// SavePartialVersion stores a version into the db for a resource config
-// Each version will also have its check order field updated incrementally.
-//
-// In the case of a check resource from an older version, the versions
-// that already exist in the DB will be re-ordered using
-// incrementCheckOrderWhenNewerVersion to input the correct check order
-func (r *resourceConfig) SavePartialVersion(space atc.Space, version atc.Version, metadata atc.Metadata) error {
-	tx, err := r.conn.Begin()
-	if err != nil {
-		return err
-	}
-
-	defer Rollback(tx)
-
-	_, err = saveResourceVersion(tx, r, space, version, metadata, true)
-	if err != nil {
-		return err
-	}
-
-	versionJSON, err := json.Marshal(version)
-	if err != nil {
-		return err
-	}
-
-	err = incrementCheckOrder(tx, r, space, string(versionJSON))
-	if err != nil {
-		return err
-	}
-
-	return tx.Commit()
-}
-
-func (r *resourceConfig) SaveDefaultSpace(defaultSpace atc.Space) error {
-	_, err := psql.Update("resource_configs").
-		Set("default_space", defaultSpace).
-		Where(sq.Eq{"id": r.id}).
-		RunWith(r.conn).
-		Exec()
-	return err
-}
-
-func (r *resourceConfig) SaveSpace(space atc.Space) error {
-	_, err := psql.Insert("spaces").
-		Columns("resource_config_id", "name").
-		Values(r.id, space).
-		Suffix("ON CONFLICT DO NOTHING").
-		RunWith(r.conn).
-		Exec()
-	return err
-}
-
-func (r *resourceConfig) SaveSpaceLatestVersion(space atc.Space, version atc.Version) error {
-	versionBlob, err := json.Marshal(version)
-	if err != nil {
-		return err
-	}
-
-	latestIdQuery := fmt.Sprintf(`( SELECT v.id FROM resource_versions v, spaces s
-																	WHERE version_md5 = md5('%s')
-																	AND s.id = v.space_id
-																	AND s.name = '%s'
-																	AND s.resource_config_id = %d )`, versionBlob, space, r.id)
-
-	_, err = psql.Update("spaces").
-		Set("latest_resource_version_id", sq.Expr(latestIdQuery)).
-		Where(sq.Eq{
-			"resource_config_id": r.id,
-			"name":               space,
-		}).
-		RunWith(r.conn).
-		Exec()
-
-	return err
-}
-
-func (r *resourceConfig) FinishSavingVersions() error {
-	tx, err := r.conn.Begin()
-	if err != nil {
-		return err
-	}
-
-	defer Rollback(tx)
-
-	_, err = tx.Exec(`UPDATE resource_versions
-		SET partial = false
-		FROM spaces
-		WHERE spaces.resource_config_id = $1
-		AND spaces.id = resource_versions.space_id;`, r.id)
-
-	err = bumpCacheIndexForPipelinesUsingResourceConfig(tx, r.id)
-	if err != nil {
-		return err
-	}
-
-	return tx.Commit()
-}
-
-// increment the check order if the version's check order is less than the
-// current max. This will fix the case of a check from an old version causing
-// the desired order to change; existing versions will be re-ordered since
-// we add them in the desired order.
-func incrementCheckOrder(tx Tx, r ResourceConfig, space atc.Space, version string) error {
-	_, err := tx.Exec(`
-		WITH max_checkorder AS (
-			SELECT max(v.check_order) co
-			FROM resource_versions v, spaces s
-			WHERE s.resource_config_id = $1
-			AND s.name = $3
-			AND s.id = v.space_id
-		)
-
-		UPDATE resource_versions
-		SET check_order = mc.co + 1
-		FROM max_checkorder mc, spaces s
-		WHERE space_id = s.id
-		AND s.resource_config_id = $1
-		AND s.name = $3
-		AND version = $2
-		AND check_order <= mc.co;`, r.ID(), version, space)
-	return err
-}
-
-func (r *resourceConfig) checkIfResourceConfigIntervalUpdated(
-	interval time.Duration,
-	immediate bool,
-) (bool, error) {
-	tx, err := r.conn.Begin()
-	if err != nil {
-		return false, err
-	}
-
-	defer Rollback(tx)
-
-	params := []interface{}{r.id}
-
-	condition := ""
-	if !immediate {
-		condition = "AND now() - last_checked > ($2 || ' SECONDS')::INTERVAL"
-		params = append(params, interval.Seconds())
-	}
-
-	updated, err := checkIfRowsUpdated(tx, `
-			UPDATE resource_configs
-			SET last_checked = now()
-			WHERE id = $1
-		`+condition, params...)
-	if err != nil {
-		return false, err
-	}
-=======
 	var uniqueResource Resource
 	if rID.Valid {
 		var resourceID int
@@ -386,7 +97,6 @@
 		if err != nil {
 			return nil, false, err
 		}
->>>>>>> 0cba188c
 
 		if resource.ID() == resourceID {
 			uniqueResource = resource
@@ -407,89 +117,6 @@
 		lockFactory:    r.lockFactory}, true, nil
 }
 
-func (r *resourceConfig) findVersion(space atc.Space, version atc.Version, query sq.SelectBuilder) (ResourceVersion, bool, error) {
-	rcv := &resourceVersion{
-		resourceConfig: r,
-		conn:           r.conn,
-	}
-
-	versionByte, err := json.Marshal(version)
-	if err != nil {
-		return nil, false, err
-	}
-
-	row := query.
-		Where(sq.Eq{
-			"s.resource_config_id": r.id,
-			"s.name":               space,
-		}).
-		Where(sq.Expr("s.id = v.space_id")).
-		Where(sq.Expr(fmt.Sprintf("v.version_md5 = md5('%s')", versionByte))).
-		RunWith(r.conn).
-		QueryRow()
-
-	err = scanResourceVersion(rcv, row)
-	if err != nil {
-		if err == sql.ErrNoRows {
-			return nil, false, nil
-		}
-		return nil, false, err
-	}
-
-	return rcv, true, nil
-}
-
-func saveResourceConfigVersion(tx Tx, r ResourceConfig, version atc.Version, metadata ResourceConfigMetadataFields) (bool, error) {
-	versionJSON, err := json.Marshal(version)
-	if err != nil {
-		return false, err
-	}
-
-	metadataJSON, err := json.Marshal(metadata)
-	if err != nil {
-		return false, err
-	}
-
-	var checkOrder int
-	err = tx.QueryRow(`
-		INSERT INTO resource_config_versions (resource_config_id, version, version_md5, metadata)
-		SELECT $1, $2, md5($3), $4
-		ON CONFLICT (resource_config_id, version_md5) DO UPDATE SET metadata = $4
-		RETURNING check_order
-		`, r.ID(), string(versionJSON), string(versionJSON), string(metadataJSON)).Scan(&checkOrder)
-	if err != nil {
-		return false, err
-	}
-
-	return checkOrder == 0, nil
-}
-
-func saveResourceVersion(tx Tx, r ResourceConfig, space atc.Space, version atc.Version, metadata atc.Metadata, partial bool) (bool, error) {
-	versionJSON, err := json.Marshal(version)
-	if err != nil {
-		return false, err
-	}
-
-	metadataJSON, err := json.Marshal(metadata)
-	if err != nil {
-		return false, err
-	}
-
-	var checkOrder int
-	err = tx.QueryRow(`
-		INSERT INTO resource_versions (space_id, version, version_md5, metadata, partial)
-		SELECT s.id, $2, md5($3), $4, $6
-		FROM spaces s WHERE s.resource_config_id = $1 AND s.name = $5
-		ON CONFLICT (space_id, version_md5) DO UPDATE SET metadata = $4
-		RETURNING check_order
-		`, r.ID(), string(versionJSON), string(versionJSON), string(metadataJSON), string(space), partial).Scan(&checkOrder)
-	if err != nil {
-		return false, err
-	}
-
-	return checkOrder == 0, nil
-}
-
 func (r *ResourceConfigDescriptor) findOrCreate(logger lager.Logger, tx Tx, lockFactory lock.LockFactory, conn Conn) (ResourceConfig, error) {
 	rc := &resourceConfig{
 		lockFactory: lockFactory,
@@ -528,7 +155,7 @@
 		parentID = rc.CreatedByBaseResourceType().ID
 	}
 
-	id, checkError, defaultSpace, found, err := r.findWithParentID(tx, parentColumnName, parentID)
+	id, found, err := r.findWithParentID(tx, parentColumnName, parentID)
 	if err != nil {
 		return nil, err
 	}
@@ -562,8 +189,6 @@
 	}
 
 	rc.id = id
-	rc.checkError = checkError
-	rc.defaultSpace = defaultSpace
 
 	return rc, nil
 }
@@ -610,7 +235,7 @@
 		parentID = rc.createdByBaseResourceType.ID
 	}
 
-	id, checkError, defaultSpace, found, err := r.findWithParentID(tx, parentColumnName, parentID)
+	id, found, err := r.findWithParentID(tx, parentColumnName, parentID)
 	if err != nil {
 		return nil, false, err
 	}
@@ -620,28 +245,15 @@
 	}
 
 	rc.id = id
-	rc.checkError = checkError
-	rc.defaultSpace = defaultSpace
 
 	return rc, true, nil
 }
 
-<<<<<<< HEAD
-func (r *ResourceConfigDescriptor) findWithParentID(tx Tx, parentColumnName string, parentID int) (int, error, atc.Space, bool, error) {
-	var (
-		id         int
-		checkError sql.NullString
-		defSpace   sql.NullString
-	)
-
-	err := psql.Select("id, check_error, default_space").
-=======
 func (r *ResourceConfigDescriptor) findWithParentID(tx Tx, parentColumnName string, parentID int) (int, bool, error) {
 	var id int
 	var whereClause sq.Eq
 
 	err := psql.Select("id").
->>>>>>> 0cba188c
 		From("resource_configs").
 		Where(sq.Eq{
 			parentColumnName: parentID,
@@ -651,43 +263,15 @@
 		Suffix("FOR SHARE").
 		RunWith(tx).
 		QueryRow().
-		Scan(&id, &checkError, &defSpace)
+		Scan(&id)
 	if err != nil {
 		if err == sql.ErrNoRows {
-			return 0, nil, "", false, nil
-		}
-
-		return 0, nil, "", false, err
-	}
-
-	var chkErr error
-	if checkError.Valid {
-		chkErr = errors.New(checkError.String)
-	}
-
-	var defaultSpace atc.Space
-	if defSpace.Valid {
-		defaultSpace = atc.Space(defSpace.String)
-	}
-
-	return id, chkErr, defaultSpace, true, nil
-}
-
-func bumpCacheIndexForPipelinesUsingResourceConfig(tx Tx, rcID int) error {
-	_, err := tx.Exec(`
-		UPDATE pipelines p
-		SET cache_index = cache_index + 1
-		FROM resources r
-		WHERE r.pipeline_id = p.id
-		AND r.resource_config_id = $1
-	`, rcID)
-	if err != nil {
-		return err
-	}
-
-<<<<<<< HEAD
-	return nil
-=======
+			return 0, false, nil
+		}
+
+		return 0, false, err
+	}
+
 	return id, true, nil
 }
 
@@ -800,5 +384,4 @@
 		conn:           conn,
 		lockFactory:    lockFactory,
 	}, nil
->>>>>>> 0cba188c
 }