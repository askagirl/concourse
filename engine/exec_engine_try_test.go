--- conflicted
+++ resolved
@@ -9,26 +9,17 @@
 	"github.com/concourse/atc/worker"
 	"github.com/pivotal-golang/lager/lagertest"
 
-<<<<<<< HEAD
-	dbfakes "github.com/concourse/atc/db/fakes"
-	execfakes "github.com/concourse/atc/exec/fakes"
+	"github.com/concourse/atc/db/dbfakes"
+	"github.com/concourse/atc/exec/execfakes"
 
 	. "github.com/onsi/ginkgo"
 	. "github.com/onsi/gomega"
-=======
-	"github.com/concourse/atc/exec/execfakes"
->>>>>>> 9a6a4ad5
 )
 
 var _ = Describe("Exec Engine with Try", func() {
 	var (
 		fakeFactory         *execfakes.FakeFactory
-<<<<<<< HEAD
-		fakeDelegateFactory *fakes.FakeBuildDelegateFactory
-=======
 		fakeDelegateFactory *enginefakes.FakeBuildDelegateFactory
-		fakeDB              *enginefakes.FakeEngineDB
->>>>>>> 9a6a4ad5
 
 		execEngine engine.Engine
 
@@ -43,12 +34,7 @@
 		logger = lagertest.NewTestLogger("test")
 
 		fakeFactory = new(execfakes.FakeFactory)
-<<<<<<< HEAD
-		fakeDelegateFactory = new(fakes.FakeBuildDelegateFactory)
-=======
 		fakeDelegateFactory = new(enginefakes.FakeBuildDelegateFactory)
-		fakeDB = new(enginefakes.FakeEngineDB)
->>>>>>> 9a6a4ad5
 
 		fakeTeamDBFactory := new(dbfakes.FakeTeamDBFactory)
 		execEngine = engine.NewExecEngine(
